--- conflicted
+++ resolved
@@ -124,10 +124,6 @@
         npc.data().set(Metadata.SHOULD_SAVE, false);
         printDebug("Created NPC with entity type " + entityType + ".");
 
-        npc.setProtected(false);
-        npc.data().set(Metadata.KEEP_CHUNK_LOADED, true);
-        npc.data().set(Metadata.SHOULD_SAVE, false);
-
         Location location = player.getLocation();
         boolean spawn = npc.spawn(location);
         if (!spawn) {
@@ -143,11 +139,8 @@
         }
 
         LivingEntity livingEntity = (LivingEntity) entity;
-<<<<<<< HEAD
-=======
         livingEntity.setNoDamageTicks(0);
         livingEntity.setMaximumNoDamageTicks(0);
->>>>>>> 9f1f8d0a
 
         if (npc.hasTrait(Owner.class)) {
             npc.removeTrait(Owner.class);
