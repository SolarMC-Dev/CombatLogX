--- conflicted
+++ resolved
@@ -74,35 +74,6 @@
   combatlogx:
     #Shown as the command output for '/combatlogx help'.
     help-message-list:
-<<<<<<< HEAD
-      - <white>
-      - '<gold>Справка по командам CombatLogX:'
-      - '  <bold><white>/combatlogx help</white></bold><gray>: Смотреть эту страницу.'
-      - '  <bold><white>/combatlogx reload</white></bold><gray>: Перезагрузка config.yml,
-      language.yml, и всех конфигурационных файлов расширений.'
-      - '  <bold><white>/combatlogx about \<expansion></white></bold><gray>: Проверьте
-      информацию о расширении.'
-      - '  <bold><white>/combatlogx tag \<player> [seconds]</white></bold><gray>: Заставить
-      игрока вступить в бой.'
-      - '  <bold><white>/combatlogx toggle bossbar/actionbar/scoreboard</white></bold><gray>:
-      Включает/выключает тип уведомления.'
-      - '  <bold><white>/combatlogx untag \<игрок></white></bold><gray>: Принудительно
-      выводит игрока из боя.'
-      - '  <bold><white>/combatlogx version</white></bold><gray>: Узнайте вашу версию
-      CombatLogX.'
-      - <white>
-    reload-success:
-      - <green>Успешно перезагружены все файлы конфигурации CombatLogX.
-      - <green>Успешно перезагружены все файлы локализации CombatLogX.
-      - <green>Успешно перезагружены все файлы конфигурации расширений CombatLogX.
-    tag-player: <gray>{target}</gray><green> успешно введен в бой.
-    tag-failure: <gray>{target}</gray><red> не может быть введен бой. (Имеет права
-      обхода?)
-    untag-player: <gray>{target}</gray><green> успешно выведен из боя.
-    toggle-bossbar: '<bold><gray>Босс Бар: {status}'
-    toggle-actionbar: '<bold><gray>Панель действий: {status}'
-    toggle-scoreboard: '<gray>Табло: {status}'
-=======
       - ""
       - "<gold>Справка по командам CombatLogX:"
       - "  <bold><white>/combatlogx help</white></bold><gray>: Смотреть эту страницу."
@@ -134,7 +105,6 @@
     toggle-actionbar: "<bold><gray>Панель действий: {status}"
     #Shown as the command output for '/combatlogx toggle scoreboard'.
     toggle-scoreboard: "<gray>Табло: {status}"
->>>>>>> 0bf1d338
   combat-timer:
     #Shown as the command output for '/combat-timer'.
     time-left-self: "<green>Осталось </green><gray>{time_left} </gray><green>секунд."
@@ -185,20 +155,6 @@
     #The scoreboard lines for the sidebar.
     #Make sure to follow the scoreboard line and character limits for your Spigot version.
     lines:
-<<<<<<< HEAD
-      - <white>
-      - '<bold><white>Боевая статистика:'
-      - '<dark_gray>» </dark_gray><bold><white>Оставшееся время: </white></bold><gray>{time_left}'
-      - '<dark_gray>» </dark_gray><bold><white>В бою: </white></bold><gray>{in_combat}'
-      - '<dark_gray>» </dark_gray><bold><white>Статус: </white></bold><gray>{status}'
-      - <white>
-      - <bold><white>Статистика Противника
-      - '<dark_gray>» </dark_gray><bold><white>Имя: </white></bold><gray>{enemy_name}'
-      - '<dark_gray>» </dark_gray><bold><white>Здоровье: </white></bold><gray>{enemy_health}'
-      - '<dark_gray>» </dark_gray><bold><white>Здоровье округлено: </white></bold><gray>{enemy_health_rounded}'
-      - '<dark_gray>» </dark_gray><bold><white>Сердца: </white></bold><gray>{enemy_hearts}'
-      - <white>
-=======
       - " "
       - "<bold><white>Боевая статистика:"
       - "<dark_gray>» </dark_gray><bold><white>Оставшееся время: </white></bold><gray>{time_left}"
@@ -210,7 +166,6 @@
       - "<dark_gray>» </dark_gray><bold><white>Здоровье: </white></bold><gray>{enemy_health}"
       - "<dark_gray>» </dark_gray><bold><white>Здоровье округлено: </white></bold><gray>{enemy_health_rounded}"
       - " "
->>>>>>> 0bf1d338
   cheat-prevention:
     #Shown when a command execution is prevented during combat.
     command-blocked: "<red>У вас нет доступа к </red><green>{command}</green><red> во время боя."
@@ -313,15 +268,9 @@
       expired: "<red>Ваша защита новичка закончилась."
     #Shown for the '/togglepvp check <player>' command.
     check-format:
-<<<<<<< HEAD
-      - '<bold><white>Информация по</white></bold><gray>{target}</gray><bold><white>:'
-      - '<bold><white>Защита: </white></bold><gray>{protected}'
-      - '<bold><white>PvP: </white></bold><gray>{pvp}'
-=======
       - "<bold><white>Информация по</white></bold><gray>{target}</gray><bold><white>:"
       - "<bold><white>Защита: </white></bold><gray>{protected}"
       - "<bold><white>PvP: </white></bold><gray>{pvp}"
->>>>>>> 0bf1d338
   loot-protection:
     #Shown when an enemy dies and their loot is protected.
     enemy-died: "<white>{enemy} </white><green>мёртв. Лут будет защищён </green><white>{time} секунд</white><green>."
