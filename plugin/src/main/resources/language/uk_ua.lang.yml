--- conflicted
+++ resolved
@@ -74,38 +74,6 @@
   combatlogx:
     #Shown as the command output for '/combatlogx help'.
     help-message-list:
-<<<<<<< HEAD
-      - <white>
-      - '<bold><gold>CombatLogX Довідка команди:'
-      - '  <bold><white>/combatlogx help</white></bold><gray>: Переглянути цю сторінку
-      довідки.'
-      - '  <bold><white>/combatlogx reload</white></bold><gray>: Перезавантажте config.yml,
-      language.yml та всі файли конфігурації розширення.'
-      - '  <bold><white>/combatlogx about \<expansion></white></bold><gray>: Перевірте
-      інформацію про розширення.'
-      - '  <bold><white>/combatlogx tag \<player></white></bold><gray>: Примусити гравця
-      вступити в бій.'
-      - '  <bold><white>/combatlogx toggle bossbar/actionbar/scoreboard</white></bold><gray>:
-      Увімкнути або вимкнути тип сповіщення.'
-      - '  <bold><white>/combatlogx untag \<player></white></bold><gray>: Вимусити гравця
-      вийти з бою.'
-      - '  <bold><white>/combatlogx version</white></bold><gray>: Перевірте свою версію
-      CombatLogX.'
-      - <white>
-    reload-success:
-      - <green>Успішно перезавантажено всі файли конфігурації з CombatLogX.
-      - <green>Успішно перезавантажено всі мовні файли з CombatLogX.
-      - <green>Успішно перезавантажено всі файли конфігурації з розширень CombatLogX.
-    tag-player: <green>Успішно змусив гравця </green><gray>{target}</gray><green>
-      вступити в бій.
-    tag-failure: <gray>{target}</gray><red> не вдалося ввести в бій. (Може, у них
-      обхід?)
-    untag-player: <green>Гравець </green><gray>{target}</gray><green> успішно виведений
-      з бою.
-    toggle-bossbar: '<bold><gray>Бос Бар: {status}'
-    toggle-actionbar: '<bold><gray>Панель дій: {status}'
-    toggle-scoreboard: '<gray>Табло: {status}'
-=======
       - ""
       - "<bold><gold>CombatLogX Довідка команди:"
       - "  <bold><white>/combatlogx help</white></bold><gray>: Переглянути цю сторінку довідки."
@@ -137,7 +105,6 @@
     toggle-actionbar: "<bold><gray>Панель дій: {status}"
     #Shown as the command output for '/combatlogx toggle scoreboard'.
     toggle-scoreboard: "<gray>Табло: {status}"
->>>>>>> 0bf1d338
   combat-timer:
     #Shown as the command output for '/combat-timer'.
     time-left-self: "<green>У вас залишається </green><gray>{time_left} секунд."
@@ -188,20 +155,6 @@
     #The scoreboard lines for the sidebar.
     #Make sure to follow the scoreboard line and character limits for your Spigot version.
     lines:
-<<<<<<< HEAD
-      - <white>
-      - '<bold><white>Бойова статистика:'
-      - '<dark_gray>» </dark_gray><bold><white>Залишився час: </white></bold><gray>{time_left}'
-      - '<dark_gray>» </dark_gray><bold><white>В бою: </white></bold><gray>{in_combat}'
-      - '<dark_gray>» </dark_gray><bold><white>Статус: </white></bold><gray>{status}'
-      - <white>
-      - <bold><white>Статистика ворога
-      - '<dark_gray>» </dark_gray><bold><white>Назва: </white></bold><gray>{enemy_name}'
-      - '<dark_gray>» </dark_gray><bold><white>Здоров''я: </white></bold><gray>{enemy_health}'
-      - '<dark_gray>» </dark_gray><bold><white>Здоров''я округлене: </white></bold><gray>{enemy_health_rounded}'
-      - '<dark_gray>» </dark_gray><bold><white>Серця: </white></bold><gray>{enemy_hearts}'
-      - <white>
-=======
       - " "
       - "<bold><white>Бойова статистика:"
       - "<dark_gray>» </dark_gray><bold><white>Залишився час: </white></bold><gray>{time_left}"
@@ -213,7 +166,6 @@
       - "<dark_gray>» </dark_gray><bold><white>Здоров'я: </white></bold><gray>{enemy_health}"
       - "<dark_gray>» </dark_gray><bold><white>Здоров'я округлене: </white></bold><gray>{enemy_health_rounded}"
       - " "
->>>>>>> 0bf1d338
   cheat-prevention:
     #Shown when a command execution is prevented during combat.
     command-blocked: "<red>Ви не маєте доступу до </red><green>{command}</green><red> під час бою."
@@ -316,15 +268,9 @@
       expired: "<red>Термін дії вашого захисту новачка закінчився."
     #Shown for the '/togglepvp check <player>' command.
     check-format:
-<<<<<<< HEAD
-      - '<bold><white>Інформація для </white></bold><gray>{target}</gray><bold><white>:'
-      - '<bold><white>Захист: </white></bold><gray>{protected}'
-      - '<bold><white>PvP: </white></bold><gray>{pvp}'
-=======
       - "<bold><white>Інформація для </white></bold><gray>{target}</gray><bold><white>:"
       - "<bold><white>Захист: </white></bold><gray>{protected}"
       - "<bold><white>PvP: </white></bold><gray>{pvp}"
->>>>>>> 0bf1d338
   loot-protection:
     #Shown when an enemy dies and their loot is protected.
     enemy-died: "<white>{enemy} </white><green>помер. Здобуток буде захищений протягом </green><white>{time} секунд</white><green>."
