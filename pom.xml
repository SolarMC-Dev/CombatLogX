<?xml version="1.0" encoding="UTF-8"?>
<project xmlns="http://maven.apache.org/POM/4.0.0" xmlns:xsi="http://www.w3.org/2001/XMLSchema-instance"
         xsi:schemaLocation="http://maven.apache.org/POM/4.0.0 https://maven.apache.org/xsd/maven-4.0.0.xsd">
    <modelVersion>4.0.0</modelVersion>
    <packaging>pom</packaging>

    <groupId>com.github.sirblobman.combatlogx</groupId>
    <artifactId>parent</artifactId>
    <version>11.0.0.0-SNAPSHOT</version>

    <name>CombatLogX Parent</name>
    <description>This is the parent POM for the CombatLogX project.</description>

    <properties>
        <java.version>1.8</java.version>
        <spigot.version>1.16.5-R0.1-SNAPSHOT</spigot.version>
        <blue.slime.core.version>2.4-SNAPSHOT</blue.slime.core.version>
<<<<<<< HEAD
        <combatlogx.version>11.0.0.0-Beta-ME-${build.number}</combatlogx.version>
=======
>>>>>>> 8d133569
        <build.number>unofficial</build.number>

        <maven.compiler.source>${java.version}</maven.compiler.source>
        <maven.compiler.target>${java.version}</maven.compiler.target>
        <project.build.sourceEncoding>UTF-8</project.build.sourceEncoding>

        <!-- CombatLogX Version Information -->
        <!-- API.Major.Minor.Expansion.Build -->
        <!-- API: The API version for the plugin. This will rarely change. -->
        <!-- Major: This will change when a big change occurs to the plugin. -->
        <!-- Minor: This will change when a small change occurs to the plugin. -->
        <!-- Expansion: This will change when an expansion is updated. -->
        <!-- Build: This will be automatically changed by the Jenkins build system -->
        <combatlogx.version>11.0.0.0.${build.number}</combatlogx.version>
    </properties>

    <pluginRepositories>
        <pluginRepository>
            <id>sirblobman-public</id>
            <url>https://nexus.sirblobman.xyz/repository/public/</url>
        </pluginRepository>
    </pluginRepositories>

    <distributionManagement>
        <!-- SirBlobman Releases -->
        <repository>
            <id>sb-public-releases</id>
            <url>https://nexus.sirblobman.xyz/repository/public-releases/</url>
        </repository>

        <!-- SirBlobman Snapshots -->
        <snapshotRepository>
            <id>sb-public-snapshots</id>
            <url>https://nexus.sirblobman.xyz/repository/public-snapshots/</url>
        </snapshotRepository>
    </distributionManagement>

    <modules>
        <module>api</module>
        <module>plugin</module>
        <module>expansion</module>
        <module>builder</module>
    </modules>

    <!-- Global Dependencies -->
    <dependencies>
        <!-- JetBrains Annotations -->
        <dependency>
            <groupId>org.jetbrains</groupId>
            <artifactId>annotations</artifactId>
            <version>23.0.0</version>
            <scope>provided</scope>
        </dependency>
    </dependencies>

    <build>
        <defaultGoal>clean package</defaultGoal>

        <resources>
            <resource>
                <directory>src/main/resources</directory>
                <filtering>true</filtering>
            </resource>
        </resources>
    </build>
</project><|MERGE_RESOLUTION|>--- conflicted
+++ resolved
@@ -15,10 +15,6 @@
         <java.version>1.8</java.version>
         <spigot.version>1.16.5-R0.1-SNAPSHOT</spigot.version>
         <blue.slime.core.version>2.4-SNAPSHOT</blue.slime.core.version>
-<<<<<<< HEAD
-        <combatlogx.version>11.0.0.0-Beta-ME-${build.number}</combatlogx.version>
-=======
->>>>>>> 8d133569
         <build.number>unofficial</build.number>
 
         <maven.compiler.source>${java.version}</maven.compiler.source>
